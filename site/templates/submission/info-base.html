<<<<<<< HEAD
{% extends "base.html" %} {% block header %}
<style>
  .submission-info {
    display: flex;
    align-items: center;
    justify-content: space-between;
  }

  .tags {
    display: flex;
    align-items: center;
    color: black;
    font-size: 16px;
    font-weight: bold;
    padding-right: 20px;
  }

  .tag {
    margin-right: 10px;
  }

  form {
    margin-right: 10px;
  }

  .inputPoints {
    width: 70px;
    padding: 5px;
    box-sizing: border-box;
  }

  .points {
    margin-left: 5px;
  }

  .submission-date {
    margin-left: 20px;
  }
</style>

<span class="submission-info">
 
    {% if no_judges  %}
    <span class="tag">Chấm điểm :</span>
    <form action="case_points" method="post" >
      <input
        class="inputPoints"
        type="number"
        name="points"
        placeholder="Point"
        value="{{submission.points|floatformat(-1) }}"
      />
    </form>
    {% else%}
    <span class="tag">Tổng điểm: </span>
    {{submission.points|floatformat(-1) }} 
    {% endif %} /
    {{submission.problem.points|floatformat(-1) }}
  </span>
  <span class="submission-date">
    {% with date=submission.date|date(_('N j, Y, g:i a')),
    can_edit=submission.problem.is_editable_by(request.user) %} {% if can_edit
    and submission.judged_on %} {{ _('%(date)s on %(judge)s', date=date,
    judge=submission.judged_on.name) }} {% else %} {{ date }} {% endif %}
    <br />
    <span>{{ submission.language }}</span>
    {% if can_edit %} [<a
      href="{{ url('admin:judge_submission_change', submission.id) }}"
      >{{ _('Admin') }}</a
    >] {% endif %} {% endwith %}
  </span>
</span>
=======
{% extends "base.html" %}
{% block media %}
    <style>
        .submission-info {
            display: flex;
            justify-content: space-between;
            align-items: center;
            gap: 16px;
        }
        .point-label {
            display: block;
            margin: auto 8px;
            font-size: 1rem;
        }
        .point-input:disabled {
            background-color: #f8f9fa;
            cursor: not-allowed;
        }
        .point-container {
            display: flex;
        }

        .point-container input {
            width: 60px;
        }
    </style>
{% endblock %}
{% block header %}
{% with date=submission.date|date(_('N j, Y, g:i a')), can_edit=submission.problem.is_editable_by(request.user), can_review=submission.problem.is_reviewable_by(request.user) %}
        <div class="submission-info">
            {% if submission.problem.is_manual_test %}
                {% if can_review %}    
                    <form method="POST" action="{{url('review_point')}}" class="point-container">
                        {% csrf_token %}
                        <span class="point-label">{{_('Point: ')}}</span>
                        <input type="hidden" name="submission_id" value="{{submission.id}}">
                        <input id="point" type="number" name="point" value="{{submission.case_points|floatformat or '0'}}">
                        <span class="point-label">/{{submission.problem.points|floatformat}}</span>
                        <button type="submit">{{_('Save')}}</button>
                    </form>
                {% else %}
                    <div class="point-container">
                        {% csrf_token %}
                        <span class="point-label">{{_('Point: ')}}</span>
                        <input class="point-input" disabled type="text" name="point" value="{{submission.case_points|floatformat or ''}}">
                        <span class="point-label">/{{submission.problem.points|floatformat}}</span>
                    </div>
                {% endif %}
            {% endif %}
            <span class="submission-date">
                {% if can_edit and submission.judged_on %}
                    {{ _('%(date)s on %(judge)s', date=date, judge=submission.judged_on.name) }}
                {% else %}
                    {{ date }}
                {% endif %}
                <br>
                <span>{{ submission.language }}</span>
                {% if can_edit %}
                    [<a href="{{ url('admin:judge_submission_change', submission.id) }}">{{ _('Admin') }}</a>]
                {% endif %}
            </span>
        </div>
{% endwith %}
>>>>>>> 05e72dfe
{% endblock %}<|MERGE_RESOLUTION|>--- conflicted
+++ resolved
@@ -1,77 +1,4 @@
-<<<<<<< HEAD
-{% extends "base.html" %} {% block header %}
-<style>
-  .submission-info {
-    display: flex;
-    align-items: center;
-    justify-content: space-between;
-  }
 
-  .tags {
-    display: flex;
-    align-items: center;
-    color: black;
-    font-size: 16px;
-    font-weight: bold;
-    padding-right: 20px;
-  }
-
-  .tag {
-    margin-right: 10px;
-  }
-
-  form {
-    margin-right: 10px;
-  }
-
-  .inputPoints {
-    width: 70px;
-    padding: 5px;
-    box-sizing: border-box;
-  }
-
-  .points {
-    margin-left: 5px;
-  }
-
-  .submission-date {
-    margin-left: 20px;
-  }
-</style>
-
-<span class="submission-info">
- 
-    {% if no_judges  %}
-    <span class="tag">Chấm điểm :</span>
-    <form action="case_points" method="post" >
-      <input
-        class="inputPoints"
-        type="number"
-        name="points"
-        placeholder="Point"
-        value="{{submission.points|floatformat(-1) }}"
-      />
-    </form>
-    {% else%}
-    <span class="tag">Tổng điểm: </span>
-    {{submission.points|floatformat(-1) }} 
-    {% endif %} /
-    {{submission.problem.points|floatformat(-1) }}
-  </span>
-  <span class="submission-date">
-    {% with date=submission.date|date(_('N j, Y, g:i a')),
-    can_edit=submission.problem.is_editable_by(request.user) %} {% if can_edit
-    and submission.judged_on %} {{ _('%(date)s on %(judge)s', date=date,
-    judge=submission.judged_on.name) }} {% else %} {{ date }} {% endif %}
-    <br />
-    <span>{{ submission.language }}</span>
-    {% if can_edit %} [<a
-      href="{{ url('admin:judge_submission_change', submission.id) }}"
-      >{{ _('Admin') }}</a
-    >] {% endif %} {% endwith %}
-  </span>
-</span>
-=======
 {% extends "base.html" %}
 {% block media %}
     <style>
@@ -135,5 +62,4 @@
             </span>
         </div>
 {% endwith %}
->>>>>>> 05e72dfe
 {% endblock %}