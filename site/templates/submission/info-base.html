{% extends "base.html" %}
{% block media %}
    <style>
<<<<<<< HEAD
        .submission-info{
            display: flex;
            gap: 20px;
            float: right;
        }
        .submission-info form {
            display: flex;
            gap: 10px;
            justify-content: right;
            align-items: center;
        }
        .submission-info form #point{
            width: 60px;
        }
        .submission-info form .btn-submit {
            padding: 5px;
            font-size: 14px;
        }
    </style>
{% endblock%}
{% block header %}
    <span class="submission-info">
        {% if problem_type.name == "Manual Test"%}
            <div class="mark">
                <form action="{{ url('submission_update_point', submission.id) }}" method="post">
                    {% csrf_token %}
                    <span>{{ _('Mark') }}</span>:
                    <input type="number" step="0.01" id="point" name="point" value="{{ submission.points }}" {% if not is_change_submission %}readonly{% endif %}> / <span class="totalPoint">{{ points }}</span>
                    <input type="submit" value={{ _('Save')}} class='btn-submit'>
                </form> 
                {% if messages %}
                    {% for message in messages %}
                        <span {% if message.tags %} class="{{ message.tags }}" style="color: red" {% endif %}>{{ message }}</span>
                    {% endfor %}
                {% endif %}
            </div>
        {% endif %}
        <span class="submission-date">
            {% with date=submission.date|date(_('N j, Y, g:i a')), can_edit=submission.problem.is_editable_by(request.user) %}
=======
        .submission-info {
            display: flex;
            justify-content: space-between;
            align-items: center;
            gap: 16px;
        }
        .point-label {
            display: block;
            margin: auto 8px;
            font-size: 1rem;
        }
        .point-input:disabled {
            background-color: #f8f9fa;
            cursor: not-allowed;
        }
        .point-container {
            display: flex;
        }

        .point-container input {
            width: 60px;
        }
    </style>
{% endblock %}
{% block header %}
{% with date=submission.date|date(_('N j, Y, g:i a')), can_edit=submission.problem.is_editable_by(request.user), can_review=submission.problem.is_reviewable_by(request.user) %}
        <div class="submission-info">
            {% if submission.problem.is_manual_test %}
                {% if can_review %}    
                    <form method="POST" action="{{url('review_point')}}" class="point-container">
                        {% csrf_token %}
                        <span class="point-label">{{_('Point: ')}}</span>
                        <input type="hidden" name="submission_id" value="{{submission.id}}">
                        <input id="point" type="number" name="point" value="{{submission.case_points|floatformat or '0'}}">
                        <span class="point-label">/{{submission.problem.points|floatformat}}</span>
                        <button type="submit">{{_('Save')}}</button>
                    </form>
                {% else %}
                    <div class="point-container">
                        {% csrf_token %}
                        <span class="point-label">{{_('Point: ')}}</span>
                        <input class="point-input" disabled type="text" name="point" value="{{submission.case_points|floatformat or ''}}">
                        <span class="point-label">/{{submission.problem.points|floatformat}}</span>
                    </div>
                {% endif %}
            {% endif %}
            <span class="submission-date">
>>>>>>> 05e72dfe
                {% if can_edit and submission.judged_on %}
                    {{ _('%(date)s on %(judge)s', date=date, judge=submission.judged_on.name) }}
                {% else %}
                    {{ date }}
                {% endif %}
                <br>
                <span>{{ submission.language }}</span>
                {% if can_edit %}
                    [<a href="{{ url('admin:judge_submission_change', submission.id) }}">{{ _('Admin') }}</a>]
                {% endif %}
            </span>
        </div>
{% endwith %}
{% endblock %}<|MERGE_RESOLUTION|>--- conflicted
+++ resolved
@@ -1,47 +1,6 @@
 {% extends "base.html" %}
 {% block media %}
     <style>
-<<<<<<< HEAD
-        .submission-info{
-            display: flex;
-            gap: 20px;
-            float: right;
-        }
-        .submission-info form {
-            display: flex;
-            gap: 10px;
-            justify-content: right;
-            align-items: center;
-        }
-        .submission-info form #point{
-            width: 60px;
-        }
-        .submission-info form .btn-submit {
-            padding: 5px;
-            font-size: 14px;
-        }
-    </style>
-{% endblock%}
-{% block header %}
-    <span class="submission-info">
-        {% if problem_type.name == "Manual Test"%}
-            <div class="mark">
-                <form action="{{ url('submission_update_point', submission.id) }}" method="post">
-                    {% csrf_token %}
-                    <span>{{ _('Mark') }}</span>:
-                    <input type="number" step="0.01" id="point" name="point" value="{{ submission.points }}" {% if not is_change_submission %}readonly{% endif %}> / <span class="totalPoint">{{ points }}</span>
-                    <input type="submit" value={{ _('Save')}} class='btn-submit'>
-                </form> 
-                {% if messages %}
-                    {% for message in messages %}
-                        <span {% if message.tags %} class="{{ message.tags }}" style="color: red" {% endif %}>{{ message }}</span>
-                    {% endfor %}
-                {% endif %}
-            </div>
-        {% endif %}
-        <span class="submission-date">
-            {% with date=submission.date|date(_('N j, Y, g:i a')), can_edit=submission.problem.is_editable_by(request.user) %}
-=======
         .submission-info {
             display: flex;
             justify-content: space-between;
@@ -89,7 +48,6 @@
                 {% endif %}
             {% endif %}
             <span class="submission-date">
->>>>>>> 05e72dfe
                 {% if can_edit and submission.judged_on %}
                     {{ _('%(date)s on %(judge)s', date=date, judge=submission.judged_on.name) }}
                 {% else %}
