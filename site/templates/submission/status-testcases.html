--- conflicted
+++ resolved
@@ -1,55 +1,10 @@
-<<<<<<< HEAD
-{% if submission.contest_or_none %} {% set prefix_length =
-submission.contest_or_none.problem.output_prefix_override %} {% else %} {% set
-prefix_length = None %} {% endif %} {% set is_pretest = submission.is_pretested
-%} {% if submission.status != 'IE' %} {% if submission.status == 'QU' %}
 
-<h4>
-  {{ _('We are waiting for a suitable judge to process your submission...') }}
-</h4>
-{% elif submission.status == 'P' %}
-<h4>{{ _('Your submission is being processed...') }}</h4>
-{% elif submission.status == 'CE' %}
-<h3>{{ _('Compilation Error') }}</h3>
-<pre>{{ submission.error|ansi2html }}</pre>
-
-{% else %} {% if submission.error %}
-<h3>{{ _('Compilation Warnings') }}</h3>
-<pre>{{ submission.error|ansi2html }}</pre>
-<hr class="half-hr" />
-<br />
-{% endif %} {% if is_pretest %}
-<h3>{{ _('Pretest Execution Results') }}</h3>
-{% else %}
-<h3>{{ _('Execution Results') }}</h3>
-{% endif %}
-<br />
-<div class="source-wrap">
-  <table>
-    <tr>
-      <td class="source-ln">
-        <div>
-          {% for line in raw_source.split('\n') %}
-          <a href="#line-{{ loop.index }}" name="line-{{ loop.index }}">
-            <pre class="line">{{ loop.index }}</pre>
-          </a>
-          {% endfor %}
-        </div>
-      </td>
-      <td class="source-code">{{ highlighted_source }}</td>
-    </tr>
-  </table>
-</div>
-
-{% endif %} {% else %} {% include "submission/internal-error-message.html" %} {%endif %}
-=======
 {% if submission.contest_or_none %}
     {% set prefix_length = submission.contest_or_none.problem.output_prefix_override %}
 {% else %}
     {% set prefix_length = None %}
 {% endif %}
 {% set is_pretest = submission.is_pretested %}
-
 
 {% if not submission.problem.is_manual_test %}
 {% if submission.status != 'IE' %}
@@ -217,5 +172,3 @@
 {% include "submission/internal-error-message.html" %}
 {% endif %}
 {% endif %}
-    
->>>>>>> 05e72dfe
